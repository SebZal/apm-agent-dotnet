--- conflicted
+++ resolved
@@ -42,36 +42,10 @@
 				agent.Tracer.CaptureTransaction("TestName", "TestType", () => { Thread.Sleep(5); });
 				agent.Service.Agent.Version.Should().Be(Assembly.Load("Elastic.Apm").GetName().Version.ToString());
 			}
-<<<<<<< HEAD
-=======
-		}
-
-		/// <summary>
-		/// Starts a custom span with name length > 1024.
-		/// Makes sure that the name is truncated.
-		/// Reason: server rejects spans with name length > 1024.
-		/// </summary>
-		[Fact]
-		public void SpanNameLengthTest()
-		{
-			var spanName = new StringBuilder();
-
-			for (var i = 0; i < 1030; i++) spanName.Append('a');
-
-			var payloadSender = new MockPayloadSender();
-			var agent = new ApmAgent(new TestAgentComponents(payloadSender: payloadSender));
-
-			agent.Tracer.CaptureTransaction("TestTransaction", "Test", (t) => { t.CaptureSpan(spanName.ToString(), "test", () => { }); });
-
-			payloadSender.FirstSpan.Should().NotBeNull();
-			payloadSender.FirstSpan.Name.Length.Should().Be(1024);
-			spanName.ToString(0, 1021).Should().Be(payloadSender.FirstSpan.Name.Substring(0, 1021));
-			payloadSender.FirstSpan.Name.Substring(1021, 3).Should().Be("...");
->>>>>>> fcf08ad2
 		}
 
 		[Fact]
-		public void PayloadSentWithBearerToken()
+		public async Task PayloadSentWithBearerToken()
 		{
 			AuthenticationHeaderValue authHeader = null;
 			var handler = new MockHttpMessageHandler((r, c) =>
@@ -80,16 +54,16 @@
 				return Task.FromResult(new HttpResponseMessage(HttpStatusCode.OK));
 			});
 
-			var secretToken = "SecretToken";
+			const string secretToken = "SecretToken";
 			var logger = ConsoleLogger.Instance;
 			var payloadSender = new PayloadSenderV2(logger, new TestAgentConfigurationReader(logger, secretToken: secretToken),
 				Service.GetDefaultService(new TestAgentConfigurationReader(logger)), handler);
 
 			using (var agent = new ApmAgent(new TestAgentComponents(secretToken: secretToken, payloadSender: payloadSender)))
+			{
 				agent.PayloadSender.QueueTransaction(new Transaction(agent, "TestName", "TestType"));
-
-			// ideally, introduce a mechanism to flush payloads
-			Thread.Sleep(TimeSpan.FromSeconds(2));
+				await payloadSender.FlushAndFinishAsync();
+			}
 
 			authHeader.Should().NotBeNull();
 			authHeader.Scheme.Should().Be("Bearer");
