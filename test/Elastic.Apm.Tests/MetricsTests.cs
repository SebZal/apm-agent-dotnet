--- conflicted
+++ resolved
@@ -111,13 +111,8 @@
 			var configReader = new TestAgentConfigurationReader(logger, metricsInterval: "1s", logLevel: "Debug");
 			using (var agent = new ApmAgent(new AgentComponents(payloadSender: payloadSender, logger: logger, configurationReader: configReader)))
 			{
-<<<<<<< HEAD
-				await Task.Delay(2200); //make sure we wait enough to collect 1 set of metrics
+				await Task.Delay(10000); //make sure we wait enough to collect 1 set of metrics
 				agent.ConfigurationReader.MetricsIntervalInMilliseconds.Should().Be(1000);
-=======
-				await Task.Delay(10000); //make sure we wait enough to collect 1 set of metrics
-				agent.ConfigurationReader.MetricsIntervalInMillisecond.Should().Be(1000);
->>>>>>> 1e07fb1e
 			}
 
 			payloadSender.Metrics.Should().NotBeEmpty();
