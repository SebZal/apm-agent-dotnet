using System;
using System.Collections.Generic;
using Elastic.Apm.Config;
using Elastic.Apm.Helpers;
using Elastic.Apm.Logging;

namespace Elastic.Apm.Tests.Mocks
{
	public class MockConfigSnapshot : AbstractConfigurationReader, IConfigSnapshot
	{
		public const string Origin = "unit test configuration";
		private const string ThisClassName = nameof(MockConfigSnapshot);

		private readonly string _captureBody;
		private readonly string _captureBodyContentTypes;
		private readonly string _captureHeaders;
		private readonly string _centralConfig;
		private readonly string _dbgDescription;
		private readonly string _disableMetrics;
		private readonly string _environment;
		private readonly string _flushInterval;
		private readonly string _globalLabels;
		private readonly string _logLevel;
		private readonly string _maxBatchEventCount;
		private readonly string _maxQueueEventCount;
		private readonly string _metricsInterval;
		private readonly string _sanitizeFieldNames;
		private readonly string _secretToken;
		private readonly string _serverUrls;
		private readonly string _serviceName;
		private readonly string _serviceNodeName;
		private readonly string _serviceVersion;
		private readonly string _spanFramesMinDurationInMilliseconds;
		private readonly string _stackTraceLimit;
		private readonly string _transactionMaxSpans;
		private readonly string _transactionSampleRate;
<<<<<<< HEAD
		private readonly string _verifyServerCert;
=======
		private readonly string _useElasticTraceparentHeader;
>>>>>>> 22152277

		public MockConfigSnapshot(
			IApmLogger logger = null,
			string logLevel = null,
			string serverUrls = null,
			string serviceName = null,
			string serviceVersion = null,
			string environment = null,
			string serviceNodeName = null,
			string secretToken = null,
			string captureHeaders = null,
			string centralConfig = null,
			string dbgDescription = null,
			string transactionSampleRate = null,
			string transactionMaxSpans = null,
			string metricsInterval = null,
			string captureBody = ConfigConsts.SupportedValues.CaptureBodyOff,
			string stackTraceLimit = null,
			string spanFramesMinDurationInMilliseconds = null,
			string captureBodyContentTypes = ConfigConsts.DefaultValues.CaptureBodyContentTypes,
			string flushInterval = null,
			string maxBatchEventCount = null,
			string maxQueueEventCount = null,
			string sanitizeFieldNames = null,
			string globalLabels = null,
			string disableMetrics = null,
<<<<<<< HEAD
			string verifyServerCert = null
=======
			string useElasticTraceparentHeader = null
>>>>>>> 22152277
		) : base(logger, ThisClassName)
		{
			_serverUrls = serverUrls;
			_logLevel = logLevel;
			_serviceName = serviceName;
			_serviceVersion = serviceVersion;
			_environment = environment;
			_serviceNodeName = serviceNodeName;
			_secretToken = secretToken;
			_captureHeaders = captureHeaders;
			_centralConfig = centralConfig;
			_dbgDescription = dbgDescription;
			_transactionSampleRate = transactionSampleRate;
			_transactionMaxSpans = transactionMaxSpans;
			_metricsInterval = metricsInterval;
			_captureBody = captureBody;
			_stackTraceLimit = stackTraceLimit;
			_spanFramesMinDurationInMilliseconds = spanFramesMinDurationInMilliseconds;
			_captureBodyContentTypes = captureBodyContentTypes;
			_flushInterval = flushInterval;
			_maxBatchEventCount = maxBatchEventCount;
			_maxQueueEventCount = maxQueueEventCount;
			_sanitizeFieldNames = sanitizeFieldNames;
			_globalLabels = globalLabels;
			_disableMetrics = disableMetrics;
<<<<<<< HEAD
			_verifyServerCert = verifyServerCert;
=======
			_useElasticTraceparentHeader = useElasticTraceparentHeader;
>>>>>>> 22152277
		}

		public string CaptureBody => ParseCaptureBody(Kv(ConfigConsts.EnvVarNames.CaptureBody, _captureBody, Origin));

		public List<string> CaptureBodyContentTypes =>
			ParseCaptureBodyContentTypes(Kv(ConfigConsts.EnvVarNames.CaptureBodyContentTypes, _captureBodyContentTypes, Origin));

		public bool CaptureHeaders => ParseCaptureHeaders(Kv(ConfigConsts.EnvVarNames.CaptureHeaders, _captureHeaders, Origin));
		public bool CentralConfig => ParseCentralConfig(Kv(ConfigConsts.EnvVarNames.CentralConfig, _centralConfig, Origin));

		public string DbgDescription => _dbgDescription ?? nameof(MockConfigSnapshot);

		public IReadOnlyList<WildcardMatcher> DisableMetrics =>
			ParseDisableMetrics(Kv(ConfigConsts.EnvVarNames.DisableMetrics, _disableMetrics, Origin));

		public string Environment => ParseEnvironment(Kv(ConfigConsts.EnvVarNames.Environment, _environment, Origin));

		public TimeSpan FlushInterval => ParseFlushInterval(Kv(ConfigConsts.EnvVarNames.FlushInterval, _flushInterval, Origin));

		public IReadOnlyDictionary<string, string> GlobalLabels =>
			ParseGlobalLabels(Kv(ConfigConsts.EnvVarNames.GlobalLabels, _globalLabels, Origin));

		public LogLevel LogLevel => ParseLogLevel(Kv(ConfigConsts.EnvVarNames.LogLevel, _logLevel, Origin));
		public int MaxBatchEventCount => ParseMaxBatchEventCount(Kv(ConfigConsts.EnvVarNames.MaxBatchEventCount, _maxBatchEventCount, Origin));
		public int MaxQueueEventCount => ParseMaxQueueEventCount(Kv(ConfigConsts.EnvVarNames.MaxQueueEventCount, _maxQueueEventCount, Origin));
		public double MetricsIntervalInMilliseconds => ParseMetricsInterval(Kv(ConfigConsts.EnvVarNames.MetricsInterval, _metricsInterval, Origin));

		public IReadOnlyList<WildcardMatcher> SanitizeFieldNames =>
			ParseSanitizeFieldNames(Kv(ConfigConsts.EnvVarNames.SanitizeFieldNames, _sanitizeFieldNames, Origin));

		public string SecretToken => ParseSecretToken(Kv(ConfigConsts.EnvVarNames.SecretToken, _secretToken, Origin));
		public IReadOnlyList<Uri> ServerUrls => ParseServerUrls(Kv(ConfigConsts.EnvVarNames.ServerUrls, _serverUrls, Origin));
		public string ServiceName => ParseServiceName(Kv(ConfigConsts.EnvVarNames.ServiceName, _serviceName, Origin));
		public string ServiceNodeName => ParseServiceNodeName(Kv(ConfigConsts.EnvVarNames.ServiceNodeName, _serviceNodeName, Origin));
		public string ServiceVersion => ParseServiceVersion(Kv(ConfigConsts.EnvVarNames.ServiceVersion, _serviceVersion, Origin));

		public double SpanFramesMinDurationInMilliseconds => ParseSpanFramesMinDurationInMilliseconds(Kv(
			ConfigConsts.EnvVarNames.SpanFramesMinDuration,
			_spanFramesMinDurationInMilliseconds, Origin));

		public int StackTraceLimit => ParseStackTraceLimit(Kv(ConfigConsts.EnvVarNames.StackTraceLimit, _stackTraceLimit, Origin));

		public int TransactionMaxSpans => ParseTransactionMaxSpans(Kv(ConfigConsts.EnvVarNames.TransactionMaxSpans, _transactionMaxSpans, Origin));

		public double TransactionSampleRate =>
			ParseTransactionSampleRate(Kv(ConfigConsts.EnvVarNames.TransactionSampleRate, _transactionSampleRate, Origin));

<<<<<<< HEAD
		public bool VerifyServerCert =>
			ParseVerifyServerCert(Kv(ConfigConsts.EnvVarNames.VerifyServerCert, _verifyServerCert, Origin));
=======
		public bool UseElasticTraceparentHeader =>
			ParseUseElasticTraceparentHeader(Kv(ConfigConsts.EnvVarNames.UseElasticTraceparentHeader, _useElasticTraceparentHeader, Origin));
>>>>>>> 22152277
	}
}<|MERGE_RESOLUTION|>--- conflicted
+++ resolved
@@ -34,11 +34,8 @@
 		private readonly string _stackTraceLimit;
 		private readonly string _transactionMaxSpans;
 		private readonly string _transactionSampleRate;
-<<<<<<< HEAD
+		private readonly string _useElasticTraceparentHeader;
 		private readonly string _verifyServerCert;
-=======
-		private readonly string _useElasticTraceparentHeader;
->>>>>>> 22152277
 
 		public MockConfigSnapshot(
 			IApmLogger logger = null,
@@ -65,11 +62,8 @@
 			string sanitizeFieldNames = null,
 			string globalLabels = null,
 			string disableMetrics = null,
-<<<<<<< HEAD
-			string verifyServerCert = null
-=======
+			string verifyServerCert = null,
 			string useElasticTraceparentHeader = null
->>>>>>> 22152277
 		) : base(logger, ThisClassName)
 		{
 			_serverUrls = serverUrls;
@@ -95,11 +89,8 @@
 			_sanitizeFieldNames = sanitizeFieldNames;
 			_globalLabels = globalLabels;
 			_disableMetrics = disableMetrics;
-<<<<<<< HEAD
 			_verifyServerCert = verifyServerCert;
-=======
 			_useElasticTraceparentHeader = useElasticTraceparentHeader;
->>>>>>> 22152277
 		}
 
 		public string CaptureBody => ParseCaptureBody(Kv(ConfigConsts.EnvVarNames.CaptureBody, _captureBody, Origin));
@@ -147,12 +138,10 @@
 		public double TransactionSampleRate =>
 			ParseTransactionSampleRate(Kv(ConfigConsts.EnvVarNames.TransactionSampleRate, _transactionSampleRate, Origin));
 
-<<<<<<< HEAD
+		public bool UseElasticTraceparentHeader =>
+			ParseUseElasticTraceparentHeader(Kv(ConfigConsts.EnvVarNames.UseElasticTraceparentHeader, _useElasticTraceparentHeader, Origin));
+
 		public bool VerifyServerCert =>
 			ParseVerifyServerCert(Kv(ConfigConsts.EnvVarNames.VerifyServerCert, _verifyServerCert, Origin));
-=======
-		public bool UseElasticTraceparentHeader =>
-			ParseUseElasticTraceparentHeader(Kv(ConfigConsts.EnvVarNames.UseElasticTraceparentHeader, _useElasticTraceparentHeader, Origin));
->>>>>>> 22152277
 	}
 }