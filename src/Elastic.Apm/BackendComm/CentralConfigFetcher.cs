using System;
using System.Collections.Generic;
using System.Linq;
using System.Net;
using System.Net.Http;
using System.Net.Http.Headers;
using System.Threading.Tasks;
using Elastic.Apm.Api;
using Elastic.Apm.Config;
using Elastic.Apm.Helpers;
using Elastic.Apm.Logging;
using Newtonsoft.Json;
using Newtonsoft.Json.Linq;

namespace Elastic.Apm.BackendComm
{
	internal class CentralConfigFetcher : BackendCommComponentBase, ICentralConfigFetcher
	{
		private const string ThisClassName = nameof(CentralConfigFetcher);

		internal static readonly TimeSpan GetConfigHttpRequestTimeout = TimeSpan.FromMinutes(5);

		internal static readonly TimeSpan WaitTimeIfAnyError = TimeSpan.FromMinutes(5);
		internal static readonly TimeSpan WaitTimeIfNoCacheControlMaxAge = TimeSpan.FromMinutes(5);

		private readonly IAgentTimer _agentTimer;
		private readonly IConfigStore _configStore;
		private readonly Uri _getConfigAbsoluteUrl;
		private readonly IConfigSnapshot _initialSnapshot;
		private readonly IApmLogger _logger;

		internal CentralConfigFetcher(IApmLogger logger, IConfigStore configStore, Service service
			, HttpMessageHandler httpMessageHandler = null, IAgentTimer agentTimer = null, string dbgName = null
		)
			: this(logger, configStore, configStore.CurrentSnapshot, service, httpMessageHandler, agentTimer, dbgName) { }

		/// <summary>
		/// We need this private ctor to avoid calling configStore.CurrentSnapshot twice (and thus possibly using different
		/// snapshots)
		/// when passing isEnabled: initialConfigSnapshot.CentralConfig and config: initialConfigSnapshot to base
		/// </summary>
		private CentralConfigFetcher(IApmLogger logger, IConfigStore configStore, IConfigSnapshot initialConfigSnapshot, Service service
			, HttpMessageHandler httpMessageHandler, IAgentTimer agentTimer, string dbgName
		)
			: base( /* isEnabled: */ initialConfigSnapshot.CentralConfig, logger, ThisClassName, service, initialConfigSnapshot, httpMessageHandler)
		{
			_logger = logger?.Scoped(ThisClassName + (dbgName == null ? "" : $" (dbgName: `{dbgName}')"));

			_initialSnapshot = initialConfigSnapshot;

			var isCentralConfigOptEqDefault = _initialSnapshot.CentralConfig == ConfigConsts.DefaultValues.CentralConfig;
			var centralConfigStatus = _initialSnapshot.CentralConfig ? "enabled" : "disabled";
			if (!isCentralConfigOptEqDefault) centralConfigStatus = centralConfigStatus.ToUpper();
			_logger.IfLevel(isCentralConfigOptEqDefault ? LogLevel.Debug : LogLevel.Information)
				?.Log("Central configuration feature is {CentralConfigStatus} because CentralConfig option's value is {CentralConfigOptionValue}"
					+ " (default value is {CentralConfigOptionDefaultValue})"
					, centralConfigStatus, _initialSnapshot.CentralConfig, ConfigConsts.DefaultValues.CentralConfig);

			if (!_initialSnapshot.CentralConfig) return;

			_configStore = configStore;

			_agentTimer = agentTimer ?? new AgentTimer();

			_getConfigAbsoluteUrl = BackendCommUtils.ApmServerEndpoints.BuildGetConfigAbsoluteUrl(initialConfigSnapshot.ServerUrls.First(), service);
			_logger.Debug()
				?.Log("Combined absolute URL for APM Server get central configuration endpoint: `{Url}'. Service: {Service}."
					, _getConfigAbsoluteUrl, service);

			StartWorkLoop();
		}

		private long _dbgIterationsCount;

		private EntityTagHeaderValue _eTag;

		protected override async Task WorkLoopIteration()
		{
			++_dbgIterationsCount;
			var waitingLogSeverity = LogLevel.Trace;
			WaitInfoS waitInfo;
			HttpRequestMessage httpRequest = null;
			HttpResponseMessage httpResponse = null;
			string httpResponseBody = null;
			try
			{
				httpRequest = BuildHttpRequest(_eTag);

				(httpResponse, httpResponseBody) = await FetchConfigHttpResponseAsync(httpRequest);

				ConfigDelta configDelta;
				(configDelta, waitInfo) = ProcessHttpResponse(httpResponse, httpResponseBody);
				if (configDelta != null)
				{
					UpdateConfigStore(configDelta);
					_eTag = httpResponse.Headers.ETag;
				}
			}
			catch (OperationCanceledException)
			{
				throw;
			}
			catch (Exception ex)
			{
				var severity = LogLevel.Error;
				waitInfo = new WaitInfoS(WaitTimeIfAnyError, "Default wait time is used because exception was thrown"
					+ " while fetching configuration from APM Server and parsing it.");

				if (ex is FailedToFetchConfigException fEx)
				{
					severity = fEx.Severity;
					fEx.WaitInfo?.Let(it => { waitInfo = it; });
				}

				if (severity == LogLevel.Error) waitingLogSeverity = LogLevel.Information;

				_logger.IfLevel(severity)
					?.LogException(ex, "Exception was thrown while fetching configuration from APM Server and parsing it."
						+ " ETag: `{ETag}'. URL: `{Url}'. Apm Server base URL: `{ApmServerUrl}'. WaitInterval: {WaitInterval}."
						+ " dbgIterationsCount: {dbgIterationsCount}."
						+ Environment.NewLine + "+-> Request:{HttpRequest}"
						+ Environment.NewLine + "+-> Response:{HttpResponse}"
						+ Environment.NewLine + "+-> Response body [length: {HttpResponseBodyLength}]:{HttpResponseBody}"
						, _eTag.AsNullableToString(), _getConfigAbsoluteUrl, HttpClientInstance.BaseAddress, waitInfo.Interval.ToHms(),
						_dbgIterationsCount
						, httpRequest == null ? " N/A" : Environment.NewLine + TextUtils.Indent(httpRequest.ToString())
						, httpResponse == null ? " N/A" : Environment.NewLine + TextUtils.Indent(httpResponse.ToString())
						, httpResponseBody == null ? "N/A" : httpResponseBody.Length.ToString()
						, httpResponseBody == null ? " N/A" : Environment.NewLine + TextUtils.Indent(httpResponseBody));
			}
			finally
			{
				httpRequest?.Dispose();
				httpResponse?.Dispose();
			}

			_logger.IfLevel(waitingLogSeverity)
				?.Log("Waiting {WaitInterval}... {WaitReason}. dbgIterationsCount: {dbgIterationsCount}."
					, waitInfo.Interval.ToHms(), waitInfo.Reason, _dbgIterationsCount);
			await _agentTimer.Delay(_agentTimer.Now + waitInfo.Interval, CtsInstance.Token);
		}

		private HttpRequestMessage BuildHttpRequest(EntityTagHeaderValue eTag)
		{
			var httpRequest = new HttpRequestMessage(HttpMethod.Get, _getConfigAbsoluteUrl);
			if (eTag != null) httpRequest.Headers.IfNoneMatch.Add(eTag);
			return httpRequest;
		}

		private async Task<ValueTuple<HttpResponseMessage, string>> FetchConfigHttpResponseImplAsync(HttpRequestMessage httpRequest)
		{
			_logger.Trace()?.Log("Making HTTP request to APM Server... Request: {HttpRequest}.", httpRequest);

			var httpResponse = await HttpClientInstance.SendAsync(httpRequest, HttpCompletionOption.ResponseContentRead, CtsInstance.Token);
			// ReSharper disable once InvertIf
			if (httpResponse == null)
			{
				throw new FailedToFetchConfigException("HTTP client API call for request to APM Server returned null."
					+ $" Request:{Environment.NewLine}{TextUtils.Indent(httpRequest.ToString())}");
			}

			_logger.Trace()?.Log("Reading HTTP response body... Response: {HttpResponse}.", httpResponse);
			var httpResponseBody = await httpResponse.Content.ReadAsStringAsync();

			return (httpResponse, httpResponseBody);
		}

		private async Task<ValueTuple<HttpResponseMessage, string>> FetchConfigHttpResponseAsync(HttpRequestMessage httpRequest) =>
			await _agentTimer.AwaitOrTimeout(FetchConfigHttpResponseImplAsync(httpRequest)
				, _agentTimer.Now + GetConfigHttpRequestTimeout, CtsInstance.Token);

		private (ConfigDelta, WaitInfoS) ProcessHttpResponse(HttpResponseMessage httpResponse, string httpResponseBody)
		{
			_logger.Trace()
				?.Log("Processing HTTP response..."
					+ Environment.NewLine + "+-> Response:{HttpResponse}"
					+ Environment.NewLine + "+-> Response body [length: {HttpResponseBodyLength}]:{HttpResponseBody}"
					, httpResponse == null ? " N/A" : Environment.NewLine + TextUtils.Indent(httpResponse.ToString())
					, httpResponseBody == null ? "N/A" : httpResponseBody.Length.ToString()
					, httpResponseBody == null ? " N/A" : Environment.NewLine + TextUtils.Indent(httpResponseBody));

			var waitInfo = ExtractWaitInfo(httpResponse);
			try
			{
				if (!InterpretResponseStatusCode(httpResponse)) return (null, waitInfo);

				var configPayload = JsonConvert.DeserializeObject<ConfigPayload>(httpResponseBody);
				var configDelta = ParseConfigPayload(httpResponse, configPayload);

				return (configDelta, waitInfo);
			}
			catch (FailedToFetchConfigException ex)
			{
				ex.WaitInfo = waitInfo;
				throw;
			}
			catch (Exception ex)
			{
				throw new FailedToFetchConfigException("Exception was thrown while parsing response from APM Server", cause: ex)
				{
					WaitInfo = waitInfo
				};
			}
		}

		private bool InterpretResponseStatusCode(HttpResponseMessage httpResponse)
		{
			if (httpResponse.IsSuccessStatusCode) return true;

			var statusCode = (int)httpResponse.StatusCode;
			var severity = 400 <= statusCode && statusCode < 500 ? LogLevel.Debug : LogLevel.Error;

			string message;
			var statusAsString = $"HTTP status code is {httpResponse.ReasonPhrase} ({(int)httpResponse.StatusCode})";
			var msgPrefix = $"{statusAsString} which most likely means that ";
			// ReSharper disable once SwitchStatementMissingSomeCases
			switch (httpResponse.StatusCode)
			{
				case HttpStatusCode.NotModified: // 304
					_logger.Trace()
						?.Log("HTTP status code is {HttpResponseReasonPhrase} ({HttpStatusCode})"
							+ " which means the configuration has not changed since the previous fetch."
							+ " Response:{NewLine}{HttpResponse}"
							, httpResponse.ReasonPhrase
							, (int)httpResponse.StatusCode
							, Environment.NewLine
							, TextUtils.Indent(httpResponse.ToString()));
					return false;

				case HttpStatusCode.BadRequest: // 400
					severity = LogLevel.Error;
					message = $"{statusAsString} which is unexpected";
					break;

				case HttpStatusCode.Forbidden: // 403
					message = msgPrefix + "APM Server supports the central configuration endpoint but Kibana connection is not enabled";
					break;

				case HttpStatusCode.NotFound: // 404
					message = msgPrefix + "APM Server is an old (pre 7.3) version which doesn't support the central configuration endpoint";
					break;

				case HttpStatusCode.ServiceUnavailable: // 503
					message = msgPrefix + "APM Server supports the central configuration endpoint and Kibana connection is enabled"
						+ ", but Kibana connection is unavailable";
					break;

				default:
					message = $"{statusAsString} signifies a failure";
					break;
			}

			throw new FailedToFetchConfigException(message, severity);
		}

		private ConfigDelta ParseConfigPayload(HttpResponseMessage httpResponse, ConfigPayload configPayload)
		{
			if (httpResponse.Headers?.ETag == null)
				throw new FailedToFetchConfigException("Response from APM Server doesn't have ETag header");

			var eTag = httpResponse.Headers.ETag.ToString();

			var configParser = new ConfigParser(_logger, configPayload, eTag);

			if (configPayload.UnknownKeys != null && !configPayload.UnknownKeys.IsEmpty())
			{
				_logger.Info()
					?.Log("Central configuration response contains keys that are not in the list of options"
						+ " that can be changed after Agent start: {UnknownKeys}. Supported options: {ReloadableOptions}."
						, string.Join(", ", configPayload.UnknownKeys.Select(kv => $"`{kv.Key}'"))
						, string.Join(", ", ConfigPayload.SupportedOptions.Select(k => $"`{k}'")));
			}

			return new ConfigDelta(
				captureBody: configParser.CaptureBody,
				captureBodyContentTypes: configParser.CaptureBodyContentTypes,
				transactionMaxSpans: configParser.TransactionMaxSpans,
				transactionSampleRate: configParser.TransactionSampleRate,
				eTag: eTag
			);
		}

		private static WaitInfoS ExtractWaitInfo(HttpResponseMessage httpResponse)
		{
			if (httpResponse.Headers?.CacheControl?.MaxAge != null)
			{
				return new WaitInfoS(httpResponse.Headers.CacheControl.MaxAge.Value,
					"Wait time is taken from max-age directive in Cache-Control header in APM Server's response");
			}

			return new WaitInfoS(WaitTimeIfNoCacheControlMaxAge,
				"Default wait time is used because there's no valid Cache-Control header with max-age directive in APM Server's response."
				+ Environment.NewLine + "+-> Response:" + Environment.NewLine + TextUtils.Indent(httpResponse.ToString()));
		}

		private void UpdateConfigStore(ConfigDelta configDelta)
		{
			_logger.Info()?.Log("Updating " + nameof(ConfigStore) + ". New central configuration: {ConfigDelta}", configDelta);

			_configStore.CurrentSnapshot = new WrappingConfigSnapshot(_initialSnapshot, configDelta
				, $"{_initialSnapshot.DbgDescription} + central (ETag: `{configDelta.ETag}')");
		}

		private class FailedToFetchConfigException : Exception
		{
			internal FailedToFetchConfigException(string message, LogLevel severity = LogLevel.Error, Exception cause = null)
				: base(message, cause) => Severity = severity;

			internal LogLevel Severity { get; }
			internal WaitInfoS? WaitInfo { get; set; }
		}

		private readonly struct WaitInfoS
		{
			internal readonly TimeSpan Interval;
			internal readonly string Reason;

			internal WaitInfoS(TimeSpan interval, string reason)
			{
				Interval = interval;
				Reason = reason;
			}
		}

		private class ConfigPayload
		{
			internal const string CaptureBodyContentTypesKey = "capture_body_content_types";
			internal const string CaptureBodyKey = "capture_body";
			internal const string TransactionMaxSpansKey = "transaction_max_spans";
			internal const string TransactionSampleRateKey = "transaction_sample_rate";

			internal static readonly string[] SupportedOptions =
			{
				CaptureBodyKey, CaptureBodyContentTypesKey, TransactionMaxSpansKey, TransactionSampleRateKey
			};

			[JsonProperty(CaptureBodyKey)]
			public string CaptureBody { get; set; }

			[JsonProperty(CaptureBodyContentTypesKey)]
			public string CaptureBodyContentTypes { get; set; }

			[JsonProperty(TransactionMaxSpansKey)]
			public string TransactionMaxSpans { get; set; }

			[JsonProperty(TransactionSampleRateKey)]
			public string TransactionSampleRate { get; set; }

			[JsonExtensionData]
			// ReSharper disable once UnusedAutoPropertyAccessor.Local
			// ReSharper disable once CollectionNeverUpdated.Local
			public IDictionary<string, JToken> UnknownKeys { get; set; }
		}

		private class ConfigDelta
		{
			internal ConfigDelta(
				string eTag
				, string captureBody
				, List<string> captureBodyContentTypes
				, int? transactionMaxSpans
				, double? transactionSampleRate
			)
			{
				ETag = eTag;

				CaptureBody = captureBody;
				CaptureBodyContentTypes = captureBodyContentTypes;
				TransactionMaxSpans = transactionMaxSpans;
				TransactionSampleRate = transactionSampleRate;
			}

			internal string CaptureBody { get; }
			internal List<string> CaptureBodyContentTypes { get; }

			internal string ETag { get; }
			internal int? TransactionMaxSpans { get; }
			internal double? TransactionSampleRate { get; }

			public override string ToString()
			{
				var builder = new ToStringBuilder($"[ETag: `{ETag}']");

				if (CaptureBody != null) builder.Add(nameof(CaptureBody), CaptureBody);
				if (CaptureBodyContentTypes != null)
					builder.Add(nameof(CaptureBodyContentTypes), string.Join(", ", CaptureBodyContentTypes.Select(x => $"`{x}'")));
				if (TransactionMaxSpans.HasValue) builder.Add(nameof(TransactionMaxSpans), TransactionMaxSpans.Value);
				if (TransactionSampleRate.HasValue) builder.Add(nameof(TransactionSampleRate), TransactionSampleRate.Value);

				return builder.ToString();
			}
		}

		private class ConfigParser : AbstractConfigurationReader
		{
			// ReSharper disable once MemberHidesStaticFromOuterClass
			private const string ThisClassName = nameof(CentralConfigFetcher) + "." + nameof(ConfigParser);

			private readonly ConfigPayload _configPayload;
			private readonly string _eTag;

			public ConfigParser(IApmLogger logger, ConfigPayload configPayload, string eTag) : base(logger, ThisClassName)
			{
				_configPayload = configPayload;
				_eTag = eTag;
			}

			internal string CaptureBody => _configPayload.CaptureBody?.Let(value => ParseCaptureBody(BuildKv(ConfigPayload.CaptureBodyKey, value)));

			internal List<string> CaptureBodyContentTypes => _configPayload.CaptureBodyContentTypes?.Let(
				value => ParseCaptureBodyContentTypes(BuildKv(ConfigPayload.CaptureBodyContentTypesKey, value)));

			internal int? TransactionMaxSpans => _configPayload.TransactionMaxSpans?.Let(
				value => ParseTransactionMaxSpans(BuildKv(ConfigPayload.TransactionMaxSpansKey, value)));

			internal double? TransactionSampleRate => _configPayload.TransactionSampleRate?.Let(
				value => ParseTransactionSampleRate(BuildKv(ConfigPayload.TransactionSampleRateKey, value)));

			private ConfigurationKeyValue BuildKv(string key, string value) =>
				new ConfigurationKeyValue(key, value, /* readFrom */ $"Central configuration (ETag: `{_eTag}')");
		}

		private class WrappingConfigSnapshot : IConfigSnapshot
		{
			private readonly ConfigDelta _configDelta;
			private readonly IConfigSnapshot _wrapped;

			internal WrappingConfigSnapshot(IConfigSnapshot wrapped, ConfigDelta configDelta, string dbgDescription)
			{
				_wrapped = wrapped;
				_configDelta = configDelta;
				DbgDescription = dbgDescription;
			}

			public string CaptureBody => _configDelta.CaptureBody ?? _wrapped.CaptureBody;

			public List<string> CaptureBodyContentTypes => _configDelta.CaptureBodyContentTypes ?? _wrapped.CaptureBodyContentTypes;

			public bool CaptureHeaders => _wrapped.CaptureHeaders;
			public bool CentralConfig => _wrapped.CentralConfig;

			public string DbgDescription { get; }

			public IReadOnlyList<WildcardMatcher> DisableMetrics => _wrapped.DisableMetrics;

			public string Environment => _wrapped.Environment;

			public TimeSpan FlushInterval => _wrapped.FlushInterval;

			public IReadOnlyDictionary<string, string> GlobalLabels => _wrapped.GlobalLabels;

			public LogLevel LogLevel => _wrapped.LogLevel;

			public int MaxBatchEventCount => _wrapped.MaxBatchEventCount;

			public int MaxQueueEventCount => _wrapped.MaxQueueEventCount;

			public double MetricsIntervalInMilliseconds => _wrapped.MetricsIntervalInMilliseconds;

			public IReadOnlyList<WildcardMatcher> SanitizeFieldNames => _wrapped.SanitizeFieldNames;

			public string SecretToken => _wrapped.SecretToken;

			public IReadOnlyList<Uri> ServerUrls => _wrapped.ServerUrls;

			public string ServiceName => _wrapped.ServiceName;
			public string ServiceNodeName => _wrapped.ServiceNodeName;

			public string ServiceVersion => _wrapped.ServiceVersion;

			public double SpanFramesMinDurationInMilliseconds => _wrapped.SpanFramesMinDurationInMilliseconds;

			public int StackTraceLimit => _wrapped.StackTraceLimit;

			public int TransactionMaxSpans => _configDelta.TransactionMaxSpans ?? _wrapped.TransactionMaxSpans;

			public double TransactionSampleRate => _configDelta.TransactionSampleRate ?? _wrapped.TransactionSampleRate;
<<<<<<< HEAD
			public bool VerifyServerCert => _wrapped.VerifyServerCert;
=======
			public bool UseElasticTraceparentHeader => _wrapped.UseElasticTraceparentHeader;
>>>>>>> 22152277
		}
	}
}<|MERGE_RESOLUTION|>--- conflicted
+++ resolved
@@ -475,11 +475,10 @@
 			public int TransactionMaxSpans => _configDelta.TransactionMaxSpans ?? _wrapped.TransactionMaxSpans;
 
 			public double TransactionSampleRate => _configDelta.TransactionSampleRate ?? _wrapped.TransactionSampleRate;
-<<<<<<< HEAD
+
+			public bool UseElasticTraceparentHeader => _wrapped.UseElasticTraceparentHeader;
+
 			public bool VerifyServerCert => _wrapped.VerifyServerCert;
-=======
-			public bool UseElasticTraceparentHeader => _wrapped.UseElasticTraceparentHeader;
->>>>>>> 22152277
 		}
 	}
 }