--- conflicted
+++ resolved
@@ -17,11 +17,7 @@
 		/// <param name="logger">The logger to emit exceptions on should one occur</param>
 		/// <param name="capturingFor">Just for logging.</param>
 		/// <returns>A prepared List that can be passed to the APM server</returns>
-<<<<<<< HEAD
-		internal static List<Stacktrace> GenerateApmStackTrace(StackFrame[] frames, IApmLogger logger, string capturingFor)
-=======
-		internal static List<StackFrame> GenerateApmStackTrace(System.Diagnostics.StackFrame[] frames, AbstractLogger logger, string capturingFor)
->>>>>>> 9b846e32
+		internal static List<StackFrame> GenerateApmStackTrace(System.Diagnostics.StackFrame[] frames, IApmLogger logger, string capturingFor)
 		{
 			var retVal = new List<StackFrame>(frames.Length);
 
