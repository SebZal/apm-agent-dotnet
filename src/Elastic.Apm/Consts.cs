--- conflicted
+++ resolved
@@ -1,16 +1,14 @@
-﻿namespace Elastic.Apm
-{
-	internal static class Consts
-	{
-		public static string IntakeV1Errors = "v1/errors";
-		public static string IntakeV1Transactions = "v1/transactions";
-
-<<<<<<< HEAD
-		public static readonly int PropertyMaxLength = 1024;
-=======
-		public static string IntakeV2Events = "intake/v2/events";
->>>>>>> 9b846e32
-
-		public static string AgentName => "dotNet";
-	}
-}
+﻿namespace Elastic.Apm
+{
+	internal static class Consts
+	{
+		public static string IntakeV1Errors = "v1/errors";
+		public static string IntakeV1Transactions = "v1/transactions";
+
+		public static readonly int PropertyMaxLength = 1024;
+
+		public static string IntakeV2Events = "intake/v2/events";
+
+		public static string AgentName => "dotNet";
+	}
+}