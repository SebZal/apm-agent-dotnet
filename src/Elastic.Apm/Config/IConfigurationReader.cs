using System;
using System.Collections.Generic;
using Elastic.Apm.Helpers;
using Elastic.Apm.Logging;

namespace Elastic.Apm.Config
{
	public interface IConfigurationReader
	{
		string CaptureBody { get; }
		List<string> CaptureBodyContentTypes { get; }
		bool CaptureHeaders { get; }
		bool CentralConfig { get; }

		/// <summary>
		/// Disables the collection of certain metrics. If the name of a metric matches any of the wildcard expressions, it will
		/// not be collected
		/// </summary>
		IReadOnlyList<WildcardMatcher> DisableMetrics { get; }

		string Environment { get; }

		/// <summary>
		/// The maximal amount of time (in seconds) events are held in queue until there is enough to send a batch.
		/// It's possible for a batch to contain less then <seealso cref="MaxBatchEventCount" /> events
		/// if there are events that need to be sent out because they were held for too long.
		/// A lower value will increase the load on your APM server,
		/// while a higher value can increase the memory pressure on your app.
		/// A higher value also impacts the time until transactions are indexed and searchable in Elasticsearch.
		/// <list type="bullet">
		/// 	<item>
		/// 		<description>
		/// 			Positive number - The maximal amount of time to hold events in queue.
		/// 		</description>
		/// 	</item>
		/// 	<item>
		/// 		<description>
		/// 			0 - Events are not held in queue but are sent immediately.
		/// 		</description>
		/// 	</item>
		/// 	<item>
		/// 		<description>
		/// 			Negative - Invalid and the default value is used instead.
		/// 		</description>
		/// 	</item>
		/// </list>
		/// Default value: <seealso cref="ConfigConsts.DefaultValues.FlushIntervalInMilliseconds" />
		/// </summary>
		TimeSpan FlushInterval { get; }

		IReadOnlyDictionary<string, string> GlobalLabels { get; }

		LogLevel LogLevel { get; }

		/// <summary>
		/// The maximal number of events to send in a batch.
		/// It's possible for a batch contain less then the maximum events
		/// if there are events that need to be sent out because they were held for too long.
		/// <list type="bullet">
		/// 	<item>
		/// 		<description>
		/// 			Positive number - The maximal number of of events to send in a batch.
		/// 		</description>
		/// 	</item>
		/// 	<item>
		/// 		<description>
		/// 			0  and negative - Invalid and the default value is used instead.
		/// 		</description>
		/// 	</item>
		/// </list>
		/// Default value: <seealso cref="ConfigConsts.DefaultValues.MaxBatchEventCount" />
		/// Also see: <seealso cref="FlushInterval" /> and <seealso cref="MaxQueueEventCount" />
		/// </summary>
		int MaxBatchEventCount { get; }

		/// <summary>
		/// The maximal number of events to hold in queue as candidates to be sent.
		/// If the queue is at its maximum capacity then the agent discards the new events
		/// until the queue has free space.
		/// <list type="bullet">
		/// 	<item>
		/// 		<description>
		/// 			Positive number - The maximal number of of events to send in a batch.
		/// 				If <c>MaxQueueEventCount</c> is less than <seealso cref="MaxBatchEventCount" /> then
		/// <seealso cref="MaxBatchEventCount" /> is used as <c>MaxQueueEventCount</c>.
		/// 		</description>
		/// 	</item>
		/// 	<item>
		/// 		<description>
		/// 			0  and negative - Invalid and the default value is used instead.
		/// 		</description>
		/// 	</item>
		/// </list>
		/// Default value: <seealso cref="ConfigConsts.DefaultValues.MaxQueueEventCount" />
		/// </summary>
		int MaxQueueEventCount { get; }

		double MetricsIntervalInMilliseconds { get; }

		// <summary>
		// Sometimes it is necessary to sanitize the data sent to Elastic APM, e.g. remove sensitive data.
		// Configure a list of wildcard patterns of field names which should be sanitized.
		// These apply for example to HTTP headers and application/x-www-form-urlencoded data.
		// </summary>
		IReadOnlyList<WildcardMatcher> SanitizeFieldNames { get; }
		string SecretToken { get; }
		IReadOnlyList<Uri> ServerUrls { get; }
		string ServiceName { get; }

		string ServiceNodeName { get; }
		string ServiceVersion { get; }

		/// <summary>
		/// The agent limits stack trace collection to spans with durations equal or longer than the given value
		/// 0: Disables stack trace collection for spans completely
		/// negative value: stacktrace will be collected for all spans
		/// positive value n: stacktrace will be captured for spans with a duration equal or longer than n ms.
		/// </summary>
		double SpanFramesMinDurationInMilliseconds { get; }

		/// <summary>
		/// The number of stack frames the agent collects.
		/// 0: no stacktrace is collected - This also applies to spans no matter what is the value of
		/// SpanFramesMinDurationInMilliseconds.
		/// negative: all frames must be collected
		/// positive number n: top n frames must be collected
		/// </summary>
		int StackTraceLimit { get; }

		/// <summary>
		/// 	The number of spans that are recorded per transaction.
		///  0: no spans will be collected.
		///  -1: all spans will be collected.
		/// </summary>
		int TransactionMaxSpans { get; }

		double TransactionSampleRate { get; }

		/// <summary>
<<<<<<< HEAD
		/// The agent verifies the server's certificate if an HTTPS connection to the APM server is used.
		/// Verification can be disabled by setting to <c>false</c>.
		/// </summary>
		bool VerifyServerCert { get; }
=======
		/// If true, for all outgoing HTTP requests the agent stores the traceparent in a header prefixed with elastic-apm
		/// (elastic-apm-traceparent)
		/// otherwise it'll use the official header name from w3c, which is "traceparewnt".
		/// </summary>
		bool UseElasticTraceparentHeader { get; }
>>>>>>> 22152277
	}
}<|MERGE_RESOLUTION|>--- conflicted
+++ resolved
@@ -137,17 +137,16 @@
 		double TransactionSampleRate { get; }
 
 		/// <summary>
-<<<<<<< HEAD
-		/// The agent verifies the server's certificate if an HTTPS connection to the APM server is used.
-		/// Verification can be disabled by setting to <c>false</c>.
-		/// </summary>
-		bool VerifyServerCert { get; }
-=======
 		/// If true, for all outgoing HTTP requests the agent stores the traceparent in a header prefixed with elastic-apm
 		/// (elastic-apm-traceparent)
 		/// otherwise it'll use the official header name from w3c, which is "traceparewnt".
 		/// </summary>
 		bool UseElasticTraceparentHeader { get; }
->>>>>>> 22152277
+
+		/// <summary>
+		/// The agent verifies the server's certificate if an HTTPS connection to the APM server is used.
+		/// Verification can be disabled by setting to <c>false</c>.
+		/// </summary>
+		bool VerifyServerCert { get; }
 	}
 }